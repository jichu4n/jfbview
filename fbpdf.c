/*
 * fbpdf - a small framebuffer pdf viewer using mupdf
 *
 * Copyright (C) 2009-2011 Ali Gholami Rudi
 *
 * This program is released under GNU GPL version 2.
 */
#include <ctype.h>
#include <signal.h>
#include <stdio.h>
#include <stdlib.h>
#include <string.h>
#include <unistd.h>
#include <pty.h>
#include "draw.h"
#include "doc.h"
#include "outline.h"

#define MIN(a, b)	((a) < (b) ? (a) : (b))
#define MAX(a, b)	((a) > (b) ? (a) : (b))

#define PAGESTEPS		8
#define CTRLKEY(x)		((x) - 96)
#define MAXWIDTH		2
#define MAXHEIGHT		3
#define PDFCOLS			(1 << 11)
#define PDFROWS			(1 << 12)

static fbval_t pbuf[PDFROWS * PDFCOLS];
static struct doc *doc;

static int num = 1;
static struct termios termios;
static char filename[256];
static int mark[128];		/* page marks */
static int mark_head[128];	/* head in page marks */
static int zoom = 15;
static int rotate;
static int head;
static int left;
static int count;
static int bpp;                 /* set by main(). */
static int zoom_step = 1;       /* multiples of 10% to zoom in or out */
static int page_rows = PDFROWS; /* actual width of current page in pixels */
static int page_cols = PDFCOLS; /* actual height of current page in pixels */

static void draw(void)
{
	int i;
	for (i = head; i < MIN(head + fb_rows(), page_rows); i++)
		fb_set(i - head, 0,
                       ((void *)pbuf) + (i * PDFCOLS + left) * bpp,
                       fb_cols());
}

static int showpage(int p, int h)
{
	if (p < 1 || p > doc_pages(doc))
		return 0;
	memset(pbuf, 0x00, sizeof(pbuf));
	doc_draw(doc, pbuf, p, PDFROWS, PDFCOLS, zoom, rotate);
        doc_geometry(doc, &page_rows, &page_cols);
	num = p;
	head = h;
	draw();
	return 0;
}

static int readkey(void)
{
	unsigned char b;
	if (read(STDIN_FILENO, &b, 1) <= 0)
		return -1;
	return b;
}

static int getcount(int def)
{
	int result = count ? count : def;
	count = 0;
	return result;
}

static void printinfo(void)
{
	printf("\x1b[H");
	printf("FBPDF:     file:%s  page:%d(%d)  zoom:%d%% \x1b[K",
		filename, num, doc_pages(doc), zoom * 10);
	fflush(stdout);
}

static void term_setup(void)
{
	struct termios newtermios;
	tcgetattr(STDIN_FILENO, &termios);
	newtermios = termios;
	newtermios.c_lflag &= ~ICANON;
	newtermios.c_lflag &= ~ECHO;
	tcsetattr(STDIN_FILENO, TCSAFLUSH, &newtermios);
}

static void term_cleanup(void)
{
	tcsetattr(STDIN_FILENO, 0, &termios);
}

static void sigcont(int sig)
{
	term_setup();
}

static void reload(void)
{
	doc_close(doc);
	doc = doc_open(filename);
	showpage(num, head);
}

static void mainloop(void)
{
	int step = fb_rows() / PAGESTEPS;
	int hstep = fb_cols() / PAGESTEPS;
	int c, c2;
	term_setup();
	signal(SIGCONT, sigcont);
	showpage(num, 0);
	while ((c = readkey()) != -1) {
		int maxhead = page_rows - fb_rows();
		int maxleft = page_cols - fb_cols();
		switch (c) {
		case CTRLKEY('f'):
		case 'J':
			showpage(num + getcount(1), 0);
			break;
		case CTRLKEY('b'):
		case 'K':
			showpage(num - getcount(1), 0);
			break;
		case 'G':
			showpage(getcount(doc_pages(doc)), 0);
			break;
		case 'z':
			zoom = getcount(15);
			showpage(num, 0);
			break;
		case '=':
		case '+':
			zoom += zoom_step * getcount(1);
			showpage(num, head);
			break;
		case '-':
			zoom -= zoom_step * getcount(1);
			showpage(num, head);
			break;
		case 'r':
			rotate = getcount(0);
			showpage(num, 0);
			break;
		case 'i':
			printinfo();
			break;
		case 'q':
			term_cleanup();
			return;
		case 27:
			count = 0;
			break;
		case 'm':
			c2 = readkey();
			if (isalpha(c2)) {
				mark[c2] = num;
				mark_head[c2] = head;
			}
			break;
		case 'e':
			reload();
			break;
<<<<<<< HEAD
                case 's':
                        doc_draw(doc, pbuf, num, PDFROWS, PDFCOLS, 10, rotate);
                        doc_geometry(doc, &page_rows, &page_cols);
                        zoom = fb_cols() * 10 / page_cols;
                        showpage(num, 0);
                        break;
=======
                case '\t': {
                          int dest_page = outline_view(doc);
                          if (dest_page > 0) {
                            showpage(dest_page, 0);
                          }
                          draw();
                          break;
                        }
>>>>>>> ef7e6846
		case '`':
		case '\'':
			c2 = readkey();
			if (isalpha(c2) && mark[c2])
				showpage(mark[c2], c == '`' ? mark_head[c2] : 0);
			break;
		default:
			if (isdigit(c))
				count = count * 10 + c - '0';
		}
		switch (c) {
		case 'j':
			head += step * getcount(1);
                        if ((head > maxhead) && (num < doc_pages(doc))) {
                          showpage(num + 1, 0);
                        }
			break;
		case 'k':
			head -= step * getcount(1);
                        if ((head < 0) && (num > 1)) {
                          doc_draw(doc, pbuf, num - 1, PDFROWS, PDFCOLS, zoom,
                                   rotate);
                          doc_geometry(doc, &page_rows, &page_cols);
                          head = page_rows - fb_rows();
                          showpage(num - 1, head);
                        }
			break;
		case 'l':
			left += hstep * getcount(1);
			break;
		case 'h':
			left -= hstep * getcount(1);
			break;
		case 'H':
			head = 0;
			break;
		case 'L':
			head = maxhead;
			break;
		case 'M':
			head = maxhead / 2;
			break;
		case ' ':
		case CTRL('d'):
			head += fb_rows() * getcount(1) - step;
			break;
		case 127:
		case CTRL('u'):
			head -= fb_rows() * getcount(1) - step;
			break;
		case CTRLKEY('l'):
			break;
		default:
			/* no need to redraw */
			continue;
		}
		maxhead = page_rows - fb_rows();
		maxleft = page_cols - fb_cols();
		head = MAX(0, MIN(maxhead, head));
		left = MAX(0, MIN(maxleft, left));
		draw();
	}
}

static char *usage =
	"usage: fbpdf [-r rotation] [-z zoom x10] [-p page] filename\n";

int main(int argc, char *argv[])
{
	char *hide = "\x1b[?25l";
	char *show = "\x1b[?25h";
	char *clear = "\x1b[2J";
	int i = 1;
	if (argc < 2) {
		printf(usage);
		return 1;
	}
	strcpy(filename, argv[argc - 1]);
	doc = doc_open(filename);
	if (!doc) {
		fprintf(stderr, "cannot open <%s>\n", filename);
		return 1;
	}
	while (i + 2 < argc && argv[i][0] == '-') {
		if (argv[i][1] == 'r')
			rotate = atoi(argv[i + 1]);
		if (argv[i][1] == 'z')
			zoom = atoi(argv[i + 1]);
		if (argv[i][1] == 'p')
			num = atoi(argv[i + 1]);
		i += 2;
	}

	write(STDIN_FILENO, hide, strlen(hide));
	write(STDOUT_FILENO, clear, strlen(clear));
	printinfo();
	if (fb_init())
		return 1;
        bpp = FBM_BPP(fb_mode());
        mainloop();
	fb_free();
	write(STDIN_FILENO, show, strlen(show));
	printf("\n");
	doc_close(doc);
	return 0;
}<|MERGE_RESOLUTION|>--- conflicted
+++ resolved
@@ -175,14 +175,12 @@
 		case 'e':
 			reload();
 			break;
-<<<<<<< HEAD
                 case 's':
                         doc_draw(doc, pbuf, num, PDFROWS, PDFCOLS, 10, rotate);
                         doc_geometry(doc, &page_rows, &page_cols);
                         zoom = fb_cols() * 10 / page_cols;
                         showpage(num, 0);
                         break;
-=======
                 case '\t': {
                           int dest_page = outline_view(doc);
                           if (dest_page > 0) {
@@ -191,7 +189,6 @@
                           draw();
                           break;
                         }
->>>>>>> ef7e6846
 		case '`':
 		case '\'':
 			c2 = readkey();
