/*
 * fbpdf - a small framebuffer pdf viewer using mupdf
 *
 * Copyright (C) 2009-2011 Ali Gholami Rudi
 * Copyright (C) 2012 Chuan Ji <jichuan89@gmail.com>
 *
 * This program is released under GNU GPL version 2.
 */
#include <ctype.h>
#include <signal.h>
#include <stdio.h>
#include <stdlib.h>
#include <string.h>
#include <unistd.h>
#include <pty.h>
#include <limits.h>
#include "draw.h"
#include "doc.h"
#include "outline.h"
#include "input.h"

#define MIN(a, b)	((a) < (b) ? (a) : (b))
#define MAX(a, b)	((a) > (b) ? (a) : (b))

#define PAGESTEPS		8
#define HPAGESTEPS		16
#define CTRLKEY(x)		((x) - 96)
#define MAXWIDTH		2
#define MAXHEIGHT		3
#define PDFCOLS			(1 << 11)
#define PDFROWS			(1 << 12)
#define MAXZOOM                 30
#define MINZOOM                 1

static fbval_t pbuf[PDFROWS * PDFCOLS];
static struct doc *doc;

static int num = 1;
static struct termios termios;
static char filename[256];
static int mark[128];		/* page marks */
static int mark_head[128];	/* head in page marks */
static int zoom = 10;
static int rotate;
static int head;
static int left;
static int count;
static int bpp;                 /* set by main(). */
static int zoom_step = 1;       /* multiples of 10% to zoom in or out */
static int page_rows = PDFROWS; /* actual width of current page in pixels */
static int page_cols = PDFCOLS; /* actual height of current page in pixels */

static void draw(void)
{
<<<<<<< HEAD
        int i, start_col = MAX((fb_cols() - page_cols) >> 1, 0);

        left = MAX(0, MIN(page_cols - fb_cols(), left));
        head = MAX(0, MIN(page_rows - fb_rows(), head));

	for (i = head; i < head + fb_rows(); i++)
		fb_set(i - head, start_col,
=======
        int i;
        int start_col = MAX((fb_cols() - page_cols) >> 1, 0),
            start_row = MAX((fb_rows() - page_rows) >> 1, 0);
	for (i = head; i < MIN(head + fb_rows(), page_rows); i++)
		fb_set(i - head + start_row, start_col,
>>>>>>> 021fb922
                       ((void *)pbuf) + (i * PDFCOLS + left) * bpp,
                       fb_cols());
}

static int showpage(int p, int h)
{
	if (p < 1 || p > doc_pages(doc))
		return 0;
	memset(pbuf, 0x00, sizeof(pbuf));
        zoom = MAX(MIN(zoom, MAXZOOM), MINZOOM);
	doc_draw(doc, pbuf, p, PDFROWS, PDFCOLS, zoom, rotate);
        doc_geometry(doc, &page_rows, &page_cols);
	num = p;
	head = h;
	return 0;
}

static int getcount(int def)
{
	int result = count ? count : def;
	count = 0;
	return result;
}

static void printinfo(void)
{
	printf("\x1b[H");
	printf("JFBPDF:     file:%s  page:%d(%d)  zoom:%d%% \x1b[K",
		filename, num, doc_pages(doc), zoom * 10);
	fflush(stdout);
}

static void term_setup(void)
{
	struct termios newtermios;
	tcgetattr(STDIN_FILENO, &termios);
	newtermios = termios;
	newtermios.c_lflag &= ~ICANON;
	newtermios.c_lflag &= ~ECHO;
	tcsetattr(STDIN_FILENO, TCSAFLUSH, &newtermios);
}

static void term_cleanup(void)
{
	tcsetattr(STDIN_FILENO, 0, &termios);
}

static void sigcont(int sig)
{
	term_setup();
}

static void reload(void)
{
	doc_close(doc);
	doc = doc_open(filename);
	showpage(num, head);
}

/* Sets zoom and redraw. */
static void set_zoom(int new_zoom) {
  if (new_zoom != zoom) {
    int center_x = left + (MIN(page_cols, fb_cols()) >> 1),
        center_y = head + (MIN(page_rows, fb_rows()) >> 1);
    double center_ratio_x = (double) center_x / page_cols,
           center_ratio_y = (double) center_y / page_rows;

    zoom = new_zoom;
    showpage(num, 0);

    left = center_ratio_x * page_cols - (fb_cols() >> 1);
    head = center_ratio_y * page_rows - (fb_rows() >> 1);
  }
}

/* Automatically adjust zoom to fit current page to screen width. */
static void fit_to_width() {
  doc_draw(doc, pbuf, num, PDFROWS, PDFCOLS, 10, rotate);
  doc_geometry(doc, &page_rows, &page_cols);
  set_zoom(fb_cols() * 10 / page_cols);
}

static void mainloop(void)
{
	int step = fb_rows() / PAGESTEPS;
	int hstep = fb_cols() / HPAGESTEPS;
	int c, c2;
	term_setup();
	signal(SIGCONT, sigcont);
        fit_to_width();
        draw();
	while ((c = GetChar()) != -1) {
                int maxhead;
                int scrolled_unit = page_rows;
		switch (c) {
		case 'i':
			printinfo();
			break;
		case 'q':
			term_cleanup();
			return;
		case 27:
			count = 0;
			break;
		case 'm':
			c2 = GetChar();
			if (isalpha(c2)) {
				mark[c2] = num;
				mark_head[c2] = head;
			}
			break;
		case 'e':
			reload();
			break;
                case 's':
                        fit_to_width();
                        break;
                case '\t': {
                          int dest_page = outline_view(doc);
                          if (dest_page > 0) {
                            showpage(dest_page, 0);
                          }
                          draw();
                          break;
                        }
		case '`':
		case '\'':
			c2 = GetChar();
			if (isalpha(c2) && mark[c2])
				showpage(mark[c2], c == '`' ? mark_head[c2] : 0);
			break;
		default:
			if (isdigit(c))
				count = count * 10 + c - '0';
		}
		switch (c) {
		case CTRLKEY('f'):
		case 'J':
			showpage(num + getcount(1), 0);
			break;
		case CTRLKEY('b'):
		case 'K':
			showpage(num - getcount(1), 0);
			break;
                case KEY_HOME:
                        showpage(1, 0);
                        break;
                case KEY_END:
			showpage(doc_pages(doc), 0);
                        break;
		case 'G':
			showpage(getcount(doc_pages(doc)), 0);
			break;
		case 'z':
			set_zoom(getcount(15));
			break;
		case '=':
		case '+':
			set_zoom(zoom + zoom_step * getcount(1));
			break;
		case '-':
			set_zoom(zoom - zoom_step * getcount(1));
			break;
		case 'r':
			rotate = getcount(0);
			showpage(num, 0);
			break;
                case KEY_DOWN:
		case 'j':
                        head += step * getcount(1);
                        scrolled_unit = step;
                        break;
                       
                case KEY_UP:
		case 'k':
			head -= step * getcount(1);
                        scrolled_unit = step;
			break;
                case KEY_RIGHT:
		case 'l':
			left += hstep * getcount(1);
			break;
                case KEY_LEFT:
		case 'h':
			left -= hstep * getcount(1);
			break;
		case 'H':
			head = 0;
			break;
		case 'L':
			head = page_rows;
			break;
		case 'M':
			head = page_rows >> 1;
			break;
		case ' ':
		case CTRL('d'):
                case KEY_NPAGE:
			head += fb_rows() * getcount(1) - step;
                        scrolled_unit = fb_rows() - step;
			break;
		case 127:
		case CTRL('u'):
                case KEY_PPAGE:
			head -= fb_rows() * getcount(1) - step;
                        scrolled_unit = fb_rows() - step;
			break;
		case CTRLKEY('l'):
			break;
		default:
			/* no need to redraw */
			continue;
		}

                /* Scroll to next/prev page if we've moved down/up enough. */
		maxhead = page_rows - fb_rows();
                if (head > maxhead) {
                  if ((head < maxhead + scrolled_unit) ||
                      (num >= doc_pages(doc))) {
                    head = maxhead;
                  } else {
                    showpage(num + 1, 0);
                  }
                } else if (head < 0) {
                  if ((head > -scrolled_unit) || (num <= 1)) {
                    head = 0;
                  } else {
                    doc_draw(doc, pbuf, num - 1, PDFROWS, PDFCOLS, zoom,
                        rotate);
                    doc_geometry(doc, &page_rows, &page_cols);
                    showpage(num - 1, page_rows - fb_rows());
                  }
                }
		draw();
	}
}

static char *usage =
	"usage: jfbpdf [-r rotation] [-z zoom x10] [-p page] filename\n";

int main(int argc, char *argv[])
{
	char *hide = "\x1b[?25l";
	char *show = "\x1b[?25h";
	char *clear = "\x1b[2J";
	char *repos = "\x1b[H";
	int i = 1;
	if (argc < 2) {
		printf(usage);
		return 1;
	}
	strcpy(filename, argv[argc - 1]);
	doc = doc_open(filename);
	if (!doc) {
		fprintf(stderr, "cannot open <%s>\n", filename);
		return 1;
	}
	while (i + 2 < argc && argv[i][0] == '-') {
		if (argv[i][1] == 'r')
			rotate = atoi(argv[i + 1]);
		if (argv[i][1] == 'z')
			zoom = atoi(argv[i + 1]);
		if (argv[i][1] == 'p')
			num = atoi(argv[i + 1]);
		i += 2;
	}

	write(STDIN_FILENO, hide, strlen(hide));
	write(STDOUT_FILENO, clear, strlen(clear));
	printinfo();
	if (fb_init())
		return 1;
        bpp = FBM_BPP(fb_mode());
        mainloop();
	fb_free();
	write(STDOUT_FILENO, clear, strlen(clear));
	write(STDOUT_FILENO, repos, strlen(clear));
	write(STDIN_FILENO, show, strlen(show));
	doc_close(doc);
	return 0;
}<|MERGE_RESOLUTION|>--- conflicted
+++ resolved
@@ -52,21 +52,15 @@
 
 static void draw(void)
 {
-<<<<<<< HEAD
-        int i, start_col = MAX((fb_cols() - page_cols) >> 1, 0);
-
-        left = MAX(0, MIN(page_cols - fb_cols(), left));
-        head = MAX(0, MIN(page_rows - fb_rows(), head));
-
-	for (i = head; i < head + fb_rows(); i++)
-		fb_set(i - head, start_col,
-=======
         int i;
         int start_col = MAX((fb_cols() - page_cols) >> 1, 0),
             start_row = MAX((fb_rows() - page_rows) >> 1, 0);
-	for (i = head; i < MIN(head + fb_rows(), page_rows); i++)
+
+        left = MAX(0, MIN(page_cols - fb_cols(), left));
+        head = MAX(0, MIN(page_rows - fb_rows(), head));
+
+	for (i = head; i < head + fb_rows() - start_row; i++)
 		fb_set(i - head + start_row, start_col,
->>>>>>> 021fb922
                        ((void *)pbuf) + (i * PDFCOLS + left) * bpp,
                        fb_cols());
 }
