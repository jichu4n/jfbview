--- conflicted
+++ resolved
@@ -39,11 +39,8 @@
 static int head;
 static int left;
 static int count;
-<<<<<<< HEAD
 static int bpp;                 /* set by main(). */
-=======
 static int zoom_step = 1;       /* multiples of 10% to zoom in or out */
->>>>>>> d1671cb9
 
 static void draw(void)
 {
