--- conflicted
+++ resolved
@@ -13,13 +13,11 @@
 #include <string.h>
 #include <unistd.h>
 #include <pty.h>
+#include <limits.h>
 #include "draw.h"
 #include "doc.h"
-<<<<<<< HEAD
 #include "outline.h"
 #include "input.h"
-=======
->>>>>>> 07ebdb84
 
 #define MIN(a, b)	((a) < (b) ? (a) : (b))
 #define MAX(a, b)	((a) > (b) ? (a) : (b))
@@ -54,18 +52,13 @@
 
 static void draw(void)
 {
-<<<<<<< HEAD
         int i, start_col = MAX((fb_cols() - page_cols) >> 1, 0);
+
+        left = MAX(0, MIN(page_cols - fb_cols(), left));
+        head = MAX(0, MIN(page_rows - fb_rows(), head));
+
 	for (i = head; i < head + fb_rows(); i++)
 		fb_set(i - head, start_col,
-=======
-	int i;
-
-        left = MAX(0, MIN(page_cols - fb_cols(), left));
-        head = MAX(0, MIN(page_rows - fb_rows(), head));
-	for (i = head; i < MIN(head + fb_rows(), page_rows); i++)
-		fb_set(i - head, 0,
->>>>>>> 07ebdb84
                        ((void *)pbuf) + (i * PDFCOLS + left) * bpp,
                        fb_cols());
 }
@@ -80,10 +73,6 @@
         doc_geometry(doc, &page_rows, &page_cols);
 	num = p;
 	head = h;
-<<<<<<< HEAD
-	draw();
-=======
->>>>>>> 07ebdb84
 	return 0;
 }
 
@@ -155,54 +144,14 @@
 	int step = fb_rows() / PAGESTEPS;
 	int hstep = fb_cols() / HPAGESTEPS;
 	int c, c2;
-        int scrolled_unit = 0;
 	term_setup();
 	signal(SIGCONT, sigcont);
         fit_to_width();
-<<<<<<< HEAD
+        draw();
 	while ((c = GetChar()) != -1) {
-		int maxhead = page_rows - fb_rows();
-		int maxleft = page_cols - fb_cols();
+                int maxhead;
+                int scrolled_unit = page_rows;
 		switch (c) {
-		case CTRLKEY('f'):
-		case 'J':
-			showpage(num + getcount(1), 0);
-			break;
-		case CTRLKEY('b'):
-		case 'K':
-			showpage(num - getcount(1), 0);
-			break;
-                case KEY_HOME:
-                        showpage(1, 0);
-                        break;
-                case KEY_END:
-			showpage(doc_pages(doc), 0);
-                        break;
-		case 'G':
-			showpage(getcount(doc_pages(doc)), 0);
-			break;
-		case 'z':
-			zoom = getcount(15);
-			showpage(num, 0);
-			break;
-		case '=':
-		case '+':
-			zoom += zoom_step * getcount(1);
-			showpage(num, head);
-			break;
-		case '-':
-			zoom -= zoom_step * getcount(1);
-			showpage(num, head);
-			break;
-		case 'r':
-			rotate = getcount(0);
-			showpage(num, 0);
-			break;
-=======
-        draw();
-	while ((c = readkey()) != -1) {
-		switch (c) {
->>>>>>> 07ebdb84
 		case 'i':
 			printinfo();
 			break;
@@ -244,9 +193,6 @@
 				count = count * 10 + c - '0';
 		}
 		switch (c) {
-<<<<<<< HEAD
-                case KEY_DOWN:
-=======
 		case CTRLKEY('f'):
 		case 'J':
 			showpage(num + getcount(1), 0);
@@ -255,17 +201,30 @@
 		case 'K':
 			showpage(num - getcount(1), 0);
 			break;
+                case KEY_HOME:
+                        showpage(1, 0);
+                        break;
+                case KEY_END:
+			showpage(doc_pages(doc), 0);
+                        break;
 		case 'G':
 			showpage(getcount(doc_pages(doc)), 0);
 			break;
 		case 'z':
 			set_zoom(getcount(15));
+			break;
+		case '=':
+		case '+':
+			set_zoom(zoom + zoom_step * getcount(1));
+			break;
+		case '-':
+			set_zoom(zoom - zoom_step * getcount(1));
 			break;
 		case 'r':
 			rotate = getcount(0);
 			showpage(num, 0);
 			break;
->>>>>>> 07ebdb84
+                case KEY_DOWN:
 		case 'j':
                         head += step * getcount(1);
                         scrolled_unit = step;
@@ -311,8 +270,8 @@
 			/* no need to redraw */
 			continue;
 		}
-<<<<<<< HEAD
-
+
+                /* Scroll to next/prev page if we've moved down/up enough. */
 		maxhead = page_rows - fb_rows();
                 if (head > maxhead) {
                   if ((head < maxhead + scrolled_unit) ||
@@ -331,10 +290,6 @@
                     showpage(num - 1, page_rows - fb_rows());
                   }
                 }
-		maxleft = page_cols - fb_cols();
-		left = MAX(0, MIN(maxleft, left));
-=======
->>>>>>> 07ebdb84
 		draw();
 	}
 }
