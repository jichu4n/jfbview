--- conflicted
+++ resolved
@@ -56,19 +56,15 @@
         int start_col = MAX((fb_cols() - page_cols) >> 1, 0),
             start_row = MAX((fb_rows() - page_rows) >> 1, 0);
 
-<<<<<<< HEAD
         left = MAX(0, MIN(page_cols - fb_cols(), left));
         head = MAX(0, MIN(page_rows - fb_rows(), head));
 
-	for (i = head; i < head + fb_rows() - start_row; i++)
-=======
         for (i = 0; i <= start_row; ++i) {
                 fb_set(i, 0, ((void *)pbuf) + (sizeof(pbuf) - PDFCOLS * bpp),
                        fb_cols());
         }
 
-	for (i = head; i < MIN(head + fb_rows(), page_rows); i++)
->>>>>>> 93d75b00
+	for (i = head; i < head + fb_rows() - start_row; i++)
 		fb_set(i - head + start_row, start_col,
                        ((void *)pbuf) + (i * PDFCOLS + left) * bpp,
                        fb_cols());
