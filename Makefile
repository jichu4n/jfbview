--- conflicted
+++ resolved
@@ -10,11 +10,7 @@
 	-rm -f *.o jfbpdf fbdjvu fbpdf2
 
 # pdf support using mupdf
-<<<<<<< HEAD
-jfbpdf: fbpdf.o mupdf.o draw.o
-=======
-fbpdf: fbpdf.o mupdf.o draw.o outline.o
->>>>>>> ef7e6846
+jfbpdf: fbpdf.o mupdf.o draw.o outline.o
 	$(CC) -o $@ $^ $(LDFLAGS) -lmupdf -lfitz -lfreetype \
 			-ljbig2dec -ljpeg -lz -lopenjpeg -lm
 # djvu support
